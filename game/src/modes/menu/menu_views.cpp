///////////////////////////////////////////////////////////////////////////////
//            Copyright (C) 2004-2015 by The Allacrost Project
//                         All Rights Reserved
//
// This code is licensed under the GNU GPL version 2. It is free software
// and you may modify it and/or redistribute it under the terms of this license.
// See http://www.gnu.org/copyleft/gpl.html for details.
///////////////////////////////////////////////////////////////////////////////

/*!****************************************************************************
 * \file    menu_views.cpp
 * \author  Daniel Steuernol steu@allacrost.org
 * \author  Andy Gardner chopperdave@allacrost.org
 * \brief   Source file for various menu views.
 *****************************************************************************/

#include <iostream>
#include <sstream>

#include "audio.h"
#include "input.h"
#include "system.h"

#include "menu.h"

using namespace std;
using namespace hoa_menu::private_menu;
using namespace hoa_utils;
using namespace hoa_audio;
using namespace hoa_video;
using namespace hoa_gui;
using namespace hoa_global;
using namespace hoa_input;
using namespace hoa_system;

namespace hoa_menu {

namespace private_menu {


////////////////////////////////////////////////////////////////////////////////
// CharacterWindow Class
////////////////////////////////////////////////////////////////////////////////

CharacterWindow::CharacterWindow() : _char_id(GLOBAL_CHARACTER_INVALID) {
}



CharacterWindow::~CharacterWindow() {
}



void CharacterWindow::SetCharacter(GlobalCharacter *character) {
	_char_id = character->GetID();
	_portrait.SetStatic(true);

	std::string portrait_filename = "img/portraits/face/" + character->GetFilename() + "_small.png";
	if (DoesFileExist(portrait_filename) == false) {
		PRINT_WARNING << "Portrait file not found: " << portrait_filename << endl;
		_portrait.Load("", 100.0f, 100.0f); // Load an empty image
	}
	else {
		_portrait.Load(portrait_filename, 100.0f, 100.0f);
	}
}



// Draw the window to the screen
void CharacterWindow::Draw() {
	// Call parent Draw method, if failed pass on fail result
	MenuWindow::Draw();

	// check to see if this window is an actual character
	if (_char_id == hoa_global::GLOBAL_CHARACTER_INVALID)
		// no more to do here
		return;

	VideoManager->SetDrawFlags(VIDEO_X_LEFT, VIDEO_Y_TOP, 0);

	// Get the window metrics
	float x, y, w, h;
	GetPosition(x,y);
	GetDimensions(w,h);
	// Adjust the current position to make it look better
	y += 5;

	GlobalCharacter *character = GlobalManager->GetCharacter(_char_id);

	//Draw character portrait
	VideoManager->Move(x + 12, y + 8);
	_portrait.Draw();

	// Write character name
	VideoManager->MoveRelative(150, -5);
	VideoManager->Text()->Draw(character->GetName(), TextStyle("title22"));

	// Level
	VideoManager->MoveRelative(0,20);
	VideoManager->Text()->Draw(UTranslate("Lv: ") + MakeUnicodeString(NumberToString(character->GetExperienceLevel())), TextStyle("text20"));

	// HP
	VideoManager->MoveRelative(0,20);
	VideoManager->Text()->Draw(UTranslate("HP: ") + MakeUnicodeString(NumberToString(character->GetHitPoints()) +
		" (-" + NumberToString(character->GetHitPointFatigue()) + ")"), TextStyle("text20"));

	// SP
	VideoManager->MoveRelative(0,20);
	VideoManager->Text()->Draw(UTranslate("SP: ") + MakeUnicodeString(NumberToString(character->GetSkillPoints()) +
		" (-" + NumberToString(character->GetSkillPointFatigue()) + ")"), TextStyle("text20"));

	// XP to level up
	VideoManager->MoveRelative(0, 20);
	VideoManager->Text()->Draw(UTranslate("XP to Next: ") +
		MakeUnicodeString(NumberToString(character->GetExperienceForNextLevel())), TextStyle("text20"));

	return;
}

////////////////////////////////////////////////////////////////////////////////
// InventoryWindow Class
////////////////////////////////////////////////////////////////////////////////

InventoryWindow::InventoryWindow() : _active_box(ITEM_ACTIVE_NONE) {
	_InitCategory();
	_InitInventoryItems();
	_InitCharSelect();

	//Initializes the description textbox for the bottom window
	_description.SetOwner(this);
	_description.SetPosition(30.0f, 525.0f);
	_description.SetDimensions(800.0f, 80.0f);
	_description.SetDisplaySpeed(30);
	_description.SetTextStyle(TextStyle("text20"));
	_description.SetDisplayMode(VIDEO_TEXT_INSTANT);
	_description.SetTextAlignment(VIDEO_X_LEFT, VIDEO_Y_TOP);

} // void InventoryWindow::InventoryWindow

InventoryWindow::~InventoryWindow()
{
}

//Initializes the list of items
void InventoryWindow::_InitInventoryItems() {
	// Set up the inventory option box
	_inventory_items.SetPosition(500.0f, 170.0f);
	_inventory_items.SetDimensions(400.0f, 360.0f, 1, 255, 1, 6);
	_inventory_items.SetTextStyle(TextStyle("text20"));
	_inventory_items.SetCursorOffset(-52.0f, -20.0f);
	_inventory_items.SetVerticalWrapMode(VIDEO_WRAP_MODE_STRAIGHT);
	_inventory_items.SetOptionAlignment(VIDEO_X_LEFT, VIDEO_Y_CENTER);
	_inventory_items.Scissoring( true, false );

	// Update the item text
	_UpdateItemText();
	if (_inventory_items.GetNumberOptions() > 0) {
		_inventory_items.SetSelection(0);
	}
	VideoManager->MoveRelative(-65, 20);
	// Initially hide the cursor
	_inventory_items.SetCursorState(VIDEO_CURSOR_STATE_HIDDEN);
}

//Initalizes character select
void InventoryWindow::_InitCharSelect() {
	//character selection set up
	vector<ustring> options;
	uint32 size = GlobalManager->GetActiveParty()->GetPartySize();

	_char_select.SetPosition(72.0f, 109.0f);
	_char_select.SetDimensions(360.0f, 432.0f, 1, 4, 1, 4);
	_char_select.SetCursorOffset(-50.0f, -6.0f);
	_char_select.SetTextStyle(TextStyle("text20"));
	_char_select.SetHorizontalWrapMode(VIDEO_WRAP_MODE_SHIFTED);
	_char_select.SetVerticalWrapMode(VIDEO_WRAP_MODE_STRAIGHT);
	_char_select.SetOptionAlignment(VIDEO_X_LEFT, VIDEO_Y_CENTER);

	//Use a blank string so the cursor has somewhere to point
	//String is overdrawn by char portraits, so no matter
	for (uint32 i = 0; i < size; i++) {
		options.push_back(MakeUnicodeString(" "));
	}

	_char_select.SetOptions(options);
	_char_select.SetSelection(0);
	_char_select.SetCursorState(VIDEO_CURSOR_STATE_HIDDEN);
}

//Initalizes the available item categories
void InventoryWindow::_InitCategory() {
	_item_categories.SetPosition(458.0f, 120.0f);
	_item_categories.SetDimensions(448.0f, 30.0f, ITEM_CATEGORY_SIZE, 1, ITEM_CATEGORY_SIZE, 1);
	_item_categories.SetTextStyle(TextStyle("text20"));

	_item_categories.SetCursorOffset(-52.0f, -20.0f);
	_item_categories.SetHorizontalWrapMode(VIDEO_WRAP_MODE_SHIFTED);
	_item_categories.SetVerticalWrapMode(VIDEO_WRAP_MODE_STRAIGHT);
	_item_categories.SetOptionAlignment(VIDEO_X_CENTER, VIDEO_Y_CENTER);

	vector<ustring> options;
	options.push_back(UTranslate("All"));
	options.push_back(UTranslate("Itm"));
	options.push_back(UTranslate("Wpn"));
	options.push_back(UTranslate("Hlm"));
	options.push_back(UTranslate("Tor"));
	options.push_back(UTranslate("Arm"));
	options.push_back(UTranslate("Leg"));
	options.push_back(UTranslate("Key"));

	_item_categories.SetOptions(options);
	_item_categories.SetSelection(ITEM_ALL);
	_item_categories.SetCursorState(VIDEO_CURSOR_STATE_HIDDEN);
}

// Activates/deactivates inventory window
void InventoryWindow::Activate(bool new_status) {
	// Set new status
	if (new_status) {
		_active_box = ITEM_ACTIVE_CATEGORY;
		// Update cursor state
		_item_categories.SetCursorState(VIDEO_CURSOR_STATE_VISIBLE);
	}
	else {
		//FIX ME: Play N/A noise
		_active_box = ITEM_ACTIVE_NONE;
		_item_categories.SetCursorState(VIDEO_CURSOR_STATE_HIDDEN);
		_char_select.SetCursorState(VIDEO_CURSOR_STATE_HIDDEN);
	}
}

// Updates the window
void InventoryWindow::Update() {

	//bool cancel = false;
	if ( GlobalManager->GetInventory()->size() == 0 )
	{
		// no more items in inventory, exit inventory window
		Activate(false);
		return;
	}

	// Points to the active option box
	OptionBox *active_option = NULL;

	_inventory_items.Update( SystemManager->GetUpdateTime() ); //For scrolling

	switch (_active_box) {
		case ITEM_ACTIVE_CATEGORY:
			active_option = &_item_categories;
			break;
		case ITEM_ACTIVE_CHAR:
			active_option = &_char_select;
			break;
		case ITEM_ACTIVE_LIST:
			active_option = &_inventory_items;
			break;
	}

	// Handle the appropriate input events
	if (InputManager->ConfirmPress())
	{
		active_option->InputConfirm();
	}
	else if (InputManager->CancelPress())
	{
		active_option->InputCancel();
	}
	else if (InputManager->LeftPress())
	{
		active_option->InputLeft();
	}
	else if (InputManager->RightPress())
	{
		active_option->InputRight();
	}
	else if (InputManager->UpPress())
	{
		active_option->InputUp();
	}
	else if (InputManager->DownPress())
	{
		active_option->InputDown();
	}

	uint32 event = active_option->GetEvent();
	active_option->Update();
	// Handle confirm/cancel presses differently for each window
	switch (_active_box) {
		case ITEM_ACTIVE_NONE:
			break;

		case ITEM_ACTIVE_CATEGORY:
		{
			// Activate the item list for this category
			if (event == VIDEO_OPTION_CONFIRM) {
				if (_inventory_items.GetNumberOptions() > 0) {
					_inventory_items.SetSelection(0);
					_item_categories.SetCursorState(VIDEO_CURSOR_STATE_HIDDEN);
					_inventory_items.SetCursorState(VIDEO_CURSOR_STATE_VISIBLE);
					_description.SetDisplayText(_item_objects[ 0 ]->GetDescription());
					_active_box = ITEM_ACTIVE_LIST;
					MenuMode::CurrentInstance()->_menu_sounds["confirm"].Play();
				} // if _inventory_items.GetNumberOptions() > 0
			} // if VIDEO_OPTION_CONFIRM
			// Deactivate inventory
			else if (event == VIDEO_OPTION_CANCEL) {
				MenuMode::CurrentInstance()->_menu_sounds["cancel"].Play();
				_item_categories.SetCursorState(VIDEO_CURSOR_STATE_HIDDEN);
				Activate(false);
			} // if VIDEO_OPTION_CANCEL
			break;
		} // case ITEM_ACTIVE_CATEGORY

		case ITEM_ACTIVE_LIST:
		{
			// Activate the character select for application
			if (event == VIDEO_OPTION_CONFIRM) {
				GlobalObject* obj = _item_objects[ _inventory_items.GetSelection() ];
				if(obj->GetObjectType() == GLOBAL_OBJECT_ITEM) {
					GlobalItem* item = dynamic_cast<GlobalItem*>(obj);
					if(item->IsUsableInField() == true) {
						_active_box = ITEM_ACTIVE_CHAR;
						_inventory_items.SetCursorState(VIDEO_CURSOR_STATE_BLINKING);
						_char_select.SetCursorState(VIDEO_CURSOR_STATE_VISIBLE);
						MenuMode::CurrentInstance()->_menu_sounds["confirm"].Play();
					}
				}
				
			} // if VIDEO_OPTION_CONFIRM
			// Return to category selection
			else if (event == VIDEO_OPTION_CANCEL) {
				_active_box = ITEM_ACTIVE_CATEGORY;
				_inventory_items.SetCursorState(VIDEO_CURSOR_STATE_HIDDEN);
				_item_categories.SetCursorState(VIDEO_CURSOR_STATE_VISIBLE);
				MenuMode::CurrentInstance()->_menu_sounds["cancel"].Play();
			} // else if VIDEO_OPTION_CANCEL
			else if ( event == VIDEO_OPTION_BOUNDS_UP || VIDEO_OPTION_BOUNDS_DOWN ) {
				_description.SetDisplayText(_item_objects[ _inventory_items.GetSelection() ]->GetDescription());
			} // else if VIDEO_OPTION_BOUNDS_UP
			break;
		} // case ITEM_ACTIVE_LIST

		case ITEM_ACTIVE_CHAR:
		{
			// Use the item on the chosen character
			if (event == VIDEO_OPTION_CONFIRM) {
				GlobalObject* obj = _item_objects[ _inventory_items.GetSelection() ];
				if (obj->GetObjectType() == GLOBAL_OBJECT_ITEM) {
					GlobalItem *item = (GlobalItem*)GlobalManager->RetrieveFromInventory(obj->GetID());
					const ScriptObject* script_function = item->GetFieldUseFunction();
					if (script_function == NULL) {
						IF_PRINT_WARNING(MENU_DEBUG) << "item did not have a menu use function" << endl;
					}
					else {
						if (IsTargetParty(item->GetTargetType()) == true) {
							GlobalParty *ch_party = GlobalManager->GetActiveParty();
							ScriptCallFunction<void>(*script_function, ch_party);
							item->DecrementCount();
						} // if GLOBAL_TARGET_PARTY
						else { // Use on a single character only
							GlobalCharacter *ch = dynamic_cast<GlobalCharacter*>(GlobalManager->GetActiveParty()->GetActorAtIndex(_char_select.GetSelection()));
							ScriptCallFunction<void>(*script_function, ch);
							item->DecrementCount();
							// Go back to inventory list after 
						}
<<<<<<< HEAD
						// If they are anymore items in the category then go back to itrem select
=======
						// If they are anymore items in the category then go back to item select
>>>>>>> 367c2b94
						if(_inventory_items.GetNumberOptions() > 0) {
								_active_box =ITEM_ACTIVE_LIST;
								_inventory_items.SetCursorState(VIDEO_CURSOR_STATE_VISIBLE);
								_char_select.SetCursorState(VIDEO_CURSOR_STATE_HIDDEN);
								
							if(item->GetCount() < 1 && (_inventory_items.GetNumberOptions()-1) == _inventory_items.GetSelection()) {
									_inventory_items.SetSelection(_inventory_items.GetSelection() - 1);
								}
						}// If they aren't anymore irems in the category then go to category select
						else {
								_active_box = ITEM_ACTIVE_CATEGORY;
								_inventory_items.SetCursorState(VIDEO_CURSOR_STATE_HIDDEN);
								_char_select.SetCursorState(VIDEO_CURSOR_STATE_HIDDEN);
								_item_categories.SetCursorState(VIDEO_CURSOR_STATE_VISIBLE);
						}
					}
				} // if GLOBAL_OBJECT_ITEM
			} // if VIDEO_OPTION_CONFIRM
			// Return to item selection
			else if (event == VIDEO_OPTION_CANCEL) {
				_active_box = ITEM_ACTIVE_LIST;
				_inventory_items.SetCursorState(VIDEO_CURSOR_STATE_VISIBLE);
				_char_select.SetCursorState(VIDEO_CURSOR_STATE_HIDDEN);
				MenuMode::CurrentInstance()->_menu_sounds["cancel"].Play();
			} // if VIDEO_OPTION_CANCEL
			break;
		} // case ITEM_ACTIVE_CHAR
	} // switch (_active_box)

	// Update the item list
	_UpdateItemText();
} // void InventoryWindow::Update()

// Updates the item list
void InventoryWindow::_UpdateItemText() {
	_item_objects.clear();
	_inventory_items.ClearOptions();

	switch (_item_categories.GetSelection()) {
		case ITEM_ALL:
		{
			std::map<uint32, GlobalObject*>* inv = GlobalManager->GetInventory();
			for (std::map<uint32, GlobalObject*>::iterator i = inv->begin(); i != inv->end(); i++) {
				_item_objects.push_back( i->second );
			}
		}
			break;

		case ITEM_ITEM:
			_item_objects = _GetItemVector(GlobalManager->GetInventoryItems());
			break;

		case ITEM_WEAPONS:
			_item_objects = _GetItemVector(GlobalManager->GetInventoryWeapons());
			break;

		case ITEM_HEAD_ARMOR:
			_item_objects = _GetItemVector(GlobalManager->GetInventoryHeadArmor());
			break;

		case ITEM_TORSO_ARMOR:
			_item_objects = _GetItemVector(GlobalManager->GetInventoryTorsoArmor());
			break;

		case ITEM_ARM_ARMOR:
			_item_objects = _GetItemVector(GlobalManager->GetInventoryArmArmor());
			break;

		case ITEM_LEG_ARMOR:
			_item_objects = _GetItemVector(GlobalManager->GetInventoryLegArmor());
			break;

		case ITEM_KEY:
			_item_objects = _GetItemVector(GlobalManager->GetInventoryKeyItems());
			break;
	}

	ustring text;
	std::vector<ustring> inv_names;

	for (size_t ctr = 0; ctr < _item_objects.size(); ctr++) {
		text = MakeUnicodeString("<" + _item_objects[ctr]->GetIconImage().GetFilename() + "><32>     ") +
			_item_objects[ctr]->GetName() + MakeUnicodeString("<R><350>" + NumberToString(_item_objects[ctr]->GetCount()) + "   ");
		inv_names.push_back(text);
	}

	_inventory_items.SetOptions(inv_names);
} // void InventoryWindow::UpdateItemText()



void InventoryWindow::Draw() {
	MenuWindow::Draw();

	// Update the item text in case the number of items changed.
	_UpdateItemText();

	// Draw char select option box
	_char_select.Draw();

	// Draw item categories option box
	_item_categories.Draw();

	// Draw item list
	_inventory_items.Draw();
} // bool InventoryWindow::Draw()


////////////////////////////////////////////////////////////////////////////////
// StatusWindow Class
////////////////////////////////////////////////////////////////////////////////

StatusWindow::StatusWindow() :
	_char_select_active(false)
{
	// Get party size for iteration
	uint32 partysize = GlobalManager->GetActiveParty()->GetPartySize();
	StillImage portrait;
	GlobalCharacter* ch;

	// Set up the full body portrait
	for (uint32 i = 0; i < partysize; i++) {
		ch = dynamic_cast<GlobalCharacter*>(GlobalManager->GetActiveParty()->GetActorAtIndex(i));
		portrait.SetStatic(true);

		string portrait_filename = "img/portraits/full/" + ch->GetFilename() + "_large.png";
		if (DoesFileExist(portrait_filename) == false) {
			IF_PRINT_WARNING(MENU_DEBUG) << "character portrait image file did not exist: " << portrait_filename << endl;
			portrait.Load("");
		}
		else {
			portrait.Load(portrait_filename);
		}
		_full_portraits.push_back(portrait);
		_full_portraits.push_back(portrait);
	}

	// Init char select option box
	_InitCharSelect();
} // StatusWindow::StatusWindow()



StatusWindow::~StatusWindow() {

}

// Activate/deactivate window
void StatusWindow::Activate(bool new_value) {
	_char_select_active = new_value;

	if (_char_select_active)
		_char_select.SetCursorState(VIDEO_CURSOR_STATE_VISIBLE);
	else
		_char_select.SetCursorState(VIDEO_CURSOR_STATE_HIDDEN);
}

void StatusWindow::_InitCharSelect() {
	//character selection set up
	vector<ustring> options;
	uint32 size = GlobalManager->GetActiveParty()->GetPartySize();

	_char_select.SetPosition(72.0f, 109.0f);
	_char_select.SetDimensions(360.0f, 432.0f, 1, 4, 1, 4);
	_char_select.SetCursorOffset(-50.0f, -6.0f);
	_char_select.SetTextStyle(TextStyle("text20"));
	_char_select.SetHorizontalWrapMode(VIDEO_WRAP_MODE_SHIFTED);
	_char_select.SetVerticalWrapMode(VIDEO_WRAP_MODE_STRAIGHT);
	_char_select.SetOptionAlignment(VIDEO_X_LEFT, VIDEO_Y_CENTER);

	// Use blank string so cursor can point somewhere
	for (uint32 i = 0; i < size; i++) {
		options.push_back(MakeUnicodeString(" "));
	}

	_char_select.SetOptions(options);
	_char_select.SetSelection(0);
	_char_select.SetCursorState(VIDEO_CURSOR_STATE_HIDDEN);
}

// Updates the status window
void StatusWindow::Update() {
	// check input values
	if (InputManager->UpPress())
	{
		_char_select.InputUp();
	}
	else if (InputManager->DownPress())
	{
		_char_select.InputDown();
	}
	else if (InputManager->CancelPress())
	{
		_char_select.InputCancel();
	}

	if (_char_select.GetEvent() == VIDEO_OPTION_CANCEL) {
		Activate(false);
		MenuMode::CurrentInstance()->_menu_sounds["cancel"].Play();
	}
	_char_select.Update();
} // void StatusWindow::Update()


// Draws the status window
void StatusWindow::Draw() {
	MenuWindow::Draw();

	GlobalCharacter* ch =  dynamic_cast<GlobalCharacter*>(GlobalManager->GetActiveParty()->GetActorAtIndex(_char_select.GetSelection()));

	// Set drawing system
	VideoManager->SetDrawFlags(VIDEO_X_LEFT, VIDEO_Y_TOP, VIDEO_BLEND, 0);

	// window top corner is 432, 99
	VideoManager->Move(565, 130);

	//Draw character name and level
	VideoManager->SetDrawFlags(VIDEO_X_CENTER, 0);
	VideoManager->Text()->Draw(ch->GetName());

	VideoManager->MoveRelative(0, 25);
	VideoManager->Text()->Draw(UTranslate("Experience Level: ") + MakeUnicodeString(NumberToString(ch->GetExperienceLevel())));

	VideoManager->SetDrawFlags(VIDEO_X_LEFT, 0);

	//Draw all character stats
	VideoManager->MoveRelative(-55, 60);
	VideoManager->Text()->Draw(UTranslate("HP: ") + MakeUnicodeString(NumberToString(ch->GetHitPoints()) +
		" (-" + NumberToString(ch->GetHitPointFatigue()) + "), Max: " + NumberToString(ch->GetMaxHitPoints())));

	VideoManager->MoveRelative(0, 25);
	VideoManager->Text()->Draw(UTranslate("SP: ") + MakeUnicodeString(NumberToString(ch->GetSkillPoints()) +
		" (-" + NumberToString(ch->GetSkillPointFatigue()) + ")"));

	VideoManager->MoveRelative(0, 25);
	VideoManager->Text()->Draw(UTranslate("XP to Next: ") + MakeUnicodeString(NumberToString(ch->GetExperienceForNextLevel())));

	VideoManager->MoveRelative(0, 25);
	VideoManager->Text()->Draw(UTranslate("Strength: ") + MakeUnicodeString(NumberToString(ch->GetStrength())));

	VideoManager->MoveRelative(0, 25);
	VideoManager->Text()->Draw(UTranslate("Vigor: ") + MakeUnicodeString(NumberToString(ch->GetVigor())));

	VideoManager->MoveRelative(0, 25);
	VideoManager->Text()->Draw(UTranslate("Fortitude: ") + MakeUnicodeString(NumberToString(ch->GetFortitude())));

	VideoManager->MoveRelative(0, 25);
	VideoManager->Text()->Draw(UTranslate("Protection: ") + MakeUnicodeString(NumberToString(ch->GetProtection())));

	VideoManager->MoveRelative(0, 25);
	VideoManager->Text()->Draw(UTranslate("Stamina: ") + MakeUnicodeString(NumberToString(ch->GetStamina())));

	VideoManager->MoveRelative(0, 25);
	VideoManager->Text()->Draw(UTranslate("Resilience: ") + MakeUnicodeString(NumberToString(ch->GetResilience())));

	VideoManager->MoveRelative(0, 25);
	VideoManager->Text()->Draw(UTranslate("Agility: ") + MakeUnicodeString(NumberToString(ch->GetAgility())));

	VideoManager->MoveRelative(0, 25);
	VideoManager->Text()->Draw(UTranslate("Evade: ") + MakeUnicodeString(NumberToString(ch->GetEvade()) + "%"));

	//Draw character full body portrait
	VideoManager->Move(855, 145);
	VideoManager->SetDrawFlags(VIDEO_X_RIGHT, VIDEO_Y_TOP, 0);

	_full_portraits[_char_select.GetSelection()].Draw();

	VideoManager->SetDrawFlags(VIDEO_X_LEFT, VIDEO_Y_TOP, 0);

	_char_select.Draw();
} // void StatusWindow::Draw()

////////////////////////////////////////////////////////////////////////////////
// SkillsWindow Class
////////////////////////////////////////////////////////////////////////////////

SkillsWindow::SkillsWindow() :
	_active_box(SKILL_ACTIVE_NONE),
	_char_skillset(0)
{
	// Init option boxes
	_InitCharSelect();
	_InitSkillsList();
	_InitSkillsCategories();

	_description.SetOwner(this);
	_description.SetPosition(30.0f, 525.0f);
	_description.SetDimensions(800.0f, 80.0f);
	_description.SetDisplaySpeed(30);
	_description.SetDisplayMode(VIDEO_TEXT_INSTANT);
	_description.SetTextAlignment(VIDEO_X_LEFT, VIDEO_Y_TOP);
	_description.SetTextStyle(TextStyle("text20"));

} // SkillsWindow::SkillsWindow()



void SkillsWindow::Activate(bool new_status) {
	// Activate window and first option box...or deactivate both
	if (new_status) {
		_char_select.SetCursorState(VIDEO_CURSOR_STATE_VISIBLE);
		_active_box = SKILL_ACTIVE_CHAR;
	}
	else {
		_char_select.SetCursorState(VIDEO_CURSOR_STATE_HIDDEN);
		_active_box = SKILL_ACTIVE_NONE;
	}
}



void SkillsWindow::_InitSkillsList() {
	// Set up the inventory option box
	_skills_list.SetPosition(500.0f, 170.0f);
	_skills_list.SetDimensions(180.0f, 360.0f, 1, 255, 1, 4);
	_skills_list.SetTextStyle(TextStyle("text20"));
	_skills_list.SetCursorOffset(-52.0f, -20.0f);
	_skills_list.SetHorizontalWrapMode(VIDEO_WRAP_MODE_STRAIGHT);
	_skills_list.SetVerticalWrapMode(VIDEO_WRAP_MODE_STRAIGHT);
	_skills_list.SetOptionAlignment(VIDEO_X_LEFT, VIDEO_Y_CENTER);

	_UpdateSkillList();
	if (_skills_list.GetNumberOptions() > 0)
		_skills_list.SetSelection(0);
	_skills_list.SetCursorState(VIDEO_CURSOR_STATE_HIDDEN);

	// setup the cost option box
	_skill_cost_list.SetPosition(700.0f, 170.0f);
	_skill_cost_list.SetDimensions(180.0f, 360.0f, 1, 255, 1, 4);
	_skill_cost_list.SetTextStyle(TextStyle("text20"));
	_skill_cost_list.SetCursorOffset(-52.0f, -20.0f);
	_skill_cost_list.SetHorizontalWrapMode(VIDEO_WRAP_MODE_STRAIGHT);
	_skill_cost_list.SetVerticalWrapMode(VIDEO_WRAP_MODE_STRAIGHT);
	_skill_cost_list.SetOptionAlignment(VIDEO_X_RIGHT, VIDEO_Y_CENTER);
	_skill_cost_list.SetCursorState(VIDEO_CURSOR_STATE_HIDDEN);
}



void SkillsWindow::_InitCharSelect() {
	//character selection set up
	vector<ustring> options;
	uint32 size = GlobalManager->GetActiveParty()->GetPartySize();

	_char_select.SetPosition(72.0f, 109.0f);
	_char_select.SetDimensions(360.0f, 432.0f, 1, 4, 1, 4);
	_char_select.SetCursorOffset(-50.0f, -6.0f);
	_char_select.SetTextStyle(TextStyle("text20"));
	_char_select.SetHorizontalWrapMode(VIDEO_WRAP_MODE_SHIFTED);
	_char_select.SetVerticalWrapMode(VIDEO_WRAP_MODE_STRAIGHT);
	_char_select.SetOptionAlignment(VIDEO_X_LEFT, VIDEO_Y_CENTER);


	//Use blank strings....won't be seen anyway
	for (uint32 i = 0; i < size; i++) {
		options.push_back(MakeUnicodeString(" "));
	}

	//Set options, selection and cursor state
	_char_select.SetOptions(options);
	_char_select.SetSelection(0);
	_char_select.SetCursorState(VIDEO_CURSOR_STATE_HIDDEN);
}



void SkillsWindow::_InitSkillsCategories() {
	_skills_categories.SetPosition(458.0f, 120.0f);
	_skills_categories.SetDimensions(448.0f, 30.0f, SKILL_CATEGORY_SIZE, 1, SKILL_CATEGORY_SIZE, 1);
	_skills_categories.SetTextStyle(TextStyle("text20"));
	_skills_categories.SetCursorOffset(-52.0f, -20.0f);
	_skills_categories.SetHorizontalWrapMode(VIDEO_WRAP_MODE_SHIFTED);
	_skills_categories.SetVerticalWrapMode(VIDEO_WRAP_MODE_STRAIGHT);
	_skills_categories.SetOptionAlignment(VIDEO_X_CENTER, VIDEO_Y_CENTER);

	// Create options
	vector<ustring> options;
	options.push_back(UTranslate("All"));
	options.push_back(UTranslate("Field"));
	options.push_back(UTranslate("Battle"));

	// Set options and default selection
	_skills_categories.SetOptions(options);
	_skills_categories.SetSelection(SKILL_ALL);
	_skills_categories.SetCursorState(VIDEO_CURSOR_STATE_HIDDEN);
} // void SkillsWindow::InitSkillsCategories()



void SkillsWindow::Update() {
	OptionBox *active_option = NULL;

	//choose correct menu
	switch (_active_box) {
		case SKILL_ACTIVE_CATEGORY:
			active_option = &_skills_categories;
			break;
		case SKILL_ACTIVE_CHAR_APPLY:
		case SKILL_ACTIVE_CHAR:
			active_option = &_char_select;
			break;
		case SKILL_ACTIVE_LIST:
			active_option = &_skills_list;
			break;
	}

	// Handle the appropriate input events
	if (InputManager->ConfirmPress())
	{
		active_option->InputConfirm();
	}
	else if (InputManager->CancelPress())
	{
		active_option->InputCancel();
	}
	else if (InputManager->LeftPress())
	{
		active_option->InputLeft();
	}
	else if (InputManager->RightPress())
	{
		active_option->InputRight();
	}
	else if (InputManager->UpPress())
	{
		active_option->InputUp();
	}
	else if (InputManager->DownPress())
	{
		active_option->InputDown();
	}

	uint32 event = active_option->GetEvent();
	active_option->Update();
	switch (_active_box) {
		case SKILL_ACTIVE_CHAR_APPLY:
			// Handle skill application
			if (event == VIDEO_OPTION_CONFIRM)
			{
				GlobalSkill *skill = _GetCurrentSkill();
				GlobalCharacter* target = dynamic_cast<GlobalCharacter*>(GlobalManager->GetActiveParty()->GetActorAtIndex(_char_select.GetSelection()));
				GlobalCharacter* instigator = dynamic_cast<GlobalCharacter*>(GlobalManager->GetActiveParty()->GetActorAtIndex(_char_skillset));

				const ScriptObject* script_function = skill->GetFieldExecuteFunction();

				if (script_function == NULL) {
					IF_PRINT_WARNING(MENU_DEBUG) << "selected skill may not be executed in menus" << endl;
					break;
				}
				if (skill->GetSPRequired() > instigator->GetSkillPoints()) {
					IF_PRINT_WARNING(MENU_DEBUG) << "did not have enough skill points to execute skill " << endl;
					break;
				}
				ScriptCallFunction<void>(*script_function, target, instigator);
				instigator->SubtractSkillPoints(skill->GetSPRequired());
				MenuMode::CurrentInstance()->_menu_sounds["confirm"].Play();
			}
			else if (event == VIDEO_OPTION_CANCEL) {
				_active_box = SKILL_ACTIVE_LIST;
				_skills_list.SetCursorState(VIDEO_CURSOR_STATE_VISIBLE);
				_char_select.SetCursorState(VIDEO_CURSOR_STATE_HIDDEN);
				_char_select.SetSelection(_char_skillset);
				MenuMode::CurrentInstance()->_menu_sounds["cancel"].Play();
			}
			break;

		case SKILL_ACTIVE_CHAR:
			// Choose character for skillset
			if (event == VIDEO_OPTION_CONFIRM) {
				_active_box = SKILL_ACTIVE_CATEGORY;
				_char_select.SetCursorState(VIDEO_CURSOR_STATE_HIDDEN);
				_skills_categories.SetCursorState(VIDEO_CURSOR_STATE_VISIBLE);
				_char_skillset = _char_select.GetSelection();
				MenuMode::CurrentInstance()->_menu_sounds["confirm"].Play();
			}
			else if (event == VIDEO_OPTION_CANCEL) {
				Activate(false);
				_char_select.SetCursorState(VIDEO_CURSOR_STATE_HIDDEN);
				MenuMode::CurrentInstance()->_menu_sounds["cancel"].Play();
			}
			break;

		case SKILL_ACTIVE_LIST:
			// Choose skill
			if (event == VIDEO_OPTION_CONFIRM) {
				GlobalSkill *skill = _GetCurrentSkill();
				if (skill->IsExecutableInField())
				{
					_active_box = SKILL_ACTIVE_CHAR_APPLY;
					_skills_list.SetCursorState(VIDEO_CURSOR_STATE_BLINKING);
					_char_select.SetCursorState(VIDEO_CURSOR_STATE_VISIBLE);
					MenuMode::CurrentInstance()->_menu_sounds["confirm"].Play();
				}
				else
					MenuMode::CurrentInstance()->_menu_sounds["cancel"].Play();
			}
			else if (event == VIDEO_OPTION_CANCEL) {
				_active_box = SKILL_ACTIVE_CATEGORY;
				MenuMode::CurrentInstance()->_menu_sounds["cancel"].Play();
				_skills_list.SetCursorState(VIDEO_CURSOR_STATE_HIDDEN);
				_skills_categories.SetCursorState(VIDEO_CURSOR_STATE_VISIBLE);
			}
			break;

		case SKILL_ACTIVE_CATEGORY:
			// Choose skill type
			if (event == VIDEO_OPTION_CONFIRM) {
				_skills_list.SetSelection(0);
				if (_skills_list.GetNumberOptions() > 0) {
					_active_box = SKILL_ACTIVE_LIST;
					_skills_categories.SetCursorState(VIDEO_CURSOR_STATE_HIDDEN);
					_skills_list.SetCursorState(VIDEO_CURSOR_STATE_VISIBLE);
					MenuMode::CurrentInstance()->_menu_sounds["confirm"].Play();
				}
				else {
					MenuMode::CurrentInstance()->_menu_sounds["cancel"].Play();
				}
			}
			else if (event == VIDEO_OPTION_CANCEL) {
				_active_box = SKILL_ACTIVE_CHAR;
				MenuMode::CurrentInstance()->_menu_sounds["cancel"].Play();
				_skills_categories.SetCursorState(VIDEO_CURSOR_STATE_HIDDEN);
				_char_select.SetCursorState(VIDEO_CURSOR_STATE_VISIBLE);
				_char_select.SetSelection(_char_skillset);
			}
			break;
	}

	if (_active_box != SKILL_ACTIVE_CHAR_APPLY)
		_UpdateSkillList();

	if (_skills_list.GetNumberOptions() > 0 && _skills_list.GetSelection() >= 0 && static_cast<int32>(_skills_list.GetNumberOptions()) > _skills_list.GetSelection())
	{
		GlobalSkill *skill = _GetCurrentSkill();
		string desc = MakeStandardString(skill->GetName()) + "\n\n" + MakeStandardString(skill->GetDescription());
		_description.SetDisplayText(MakeUnicodeString(desc));
	}

} // void SkillsWindow::Update()

GlobalSkill *SkillsWindow::_GetCurrentSkill()
{
	GlobalCharacter* ch = dynamic_cast<GlobalCharacter*>(GlobalManager->GetActiveParty()->GetActorAtIndex(_char_skillset));

	vector<GlobalSkill *> *menu_skills = new vector<GlobalSkill *>();
	vector<GlobalSkill *> *battle_skills = new vector<GlobalSkill *>();
	vector<GlobalSkill *> *all_skills = new vector<GlobalSkill *>();

	_BuildMenuBattleSkillLists(ch->GetAttackSkills(), menu_skills, battle_skills, all_skills);
	_BuildMenuBattleSkillLists(ch->GetDefenseSkills(), menu_skills, battle_skills, all_skills);
	_BuildMenuBattleSkillLists(ch->GetSupportSkills(), menu_skills, battle_skills, all_skills);

	GlobalSkill *skill;
	switch (_skills_categories.GetSelection())
	{
	case SKILL_ALL:
		skill = all_skills->at(_skills_list.GetSelection());
		break;
	case SKILL_BATTLE:
		skill = battle_skills->at(_skills_list.GetSelection());
		break;
	case SKILL_FIELD:
		skill = menu_skills->at(_skills_list.GetSelection());
		break;
	default:
		skill = NULL;
		cerr << "MENU ERROR: Invalid skill type in SkillsWindow::_GetCurrentSkill()" << endl;
		break;
	}

	return skill;
}


void SkillsWindow::_UpdateSkillList() {
	GlobalCharacter* ch = dynamic_cast<GlobalCharacter*>(GlobalManager->GetActiveParty()->GetActorAtIndex(_char_select.GetSelection()));
	assert(ch);
	vector<ustring> options;
	vector<ustring> cost_options;

	vector<GlobalSkill *> *menu_skills = new vector<GlobalSkill *>();
	vector<GlobalSkill *> *battle_skills = new vector<GlobalSkill *>();
	vector<GlobalSkill *> *all_skills = new vector<GlobalSkill *>();

	_BuildMenuBattleSkillLists(ch->GetAttackSkills(), menu_skills, battle_skills, all_skills);
	_BuildMenuBattleSkillLists(ch->GetDefenseSkills(), menu_skills, battle_skills, all_skills);
	_BuildMenuBattleSkillLists(ch->GetSupportSkills(), menu_skills, battle_skills, all_skills);

	vector<GlobalSkill *>::iterator i;

	switch (_skills_categories.GetSelection()) {
		case SKILL_ALL:
// 			_skills_list.SetSize(1, all_skills->size());
// 			_skill_cost_list.SetSize(1, all_skills->size());

			for (i = all_skills->begin(); i != all_skills->end(); ++i)
			{
				options.push_back((*i)->GetName());
				string cost = NumberToString((*i)->GetSPRequired()) + " SP";
				cost_options.push_back(MakeUnicodeString(cost));
			}
			break;
		case SKILL_BATTLE:
// 			_skills_list.SetSize(1,battle_skills->size());
// 			_skill_cost_list.SetSize(1, battle_skills->size());

			for (i = battle_skills->begin(); i != battle_skills->end(); ++i)
			{
				options.push_back((*i)->GetName());
				string cost = NumberToString((*i)->GetSPRequired()) + " SP";
				cost_options.push_back(MakeUnicodeString(cost));
			}
			break;
		case SKILL_FIELD:
// 			_skills_list.SetSize(1, menu_skills->size());
// 			_skill_cost_list.SetSize(1, menu_skills->size());

			for (i = menu_skills->begin(); i != menu_skills->end(); ++i)
			{
				options.push_back((*i)->GetName());
				string cost = NumberToString((*i)->GetSPRequired()) + " SP";
				cost_options.push_back(MakeUnicodeString(cost));
			}
			break;
		default:
// 			_skills_list.SetSize(1,0);
			break;
	}

	_skills_list.SetOptions(options);
	_skill_cost_list.SetOptions(cost_options);

	delete menu_skills;
	delete battle_skills;
	delete all_skills;
}

void SkillsWindow::_BuildMenuBattleSkillLists(vector<GlobalSkill *> *skill_list,
		vector<GlobalSkill *> *field, vector<GlobalSkill *> *battle, vector<GlobalSkill *> *all)
{
	vector<GlobalSkill *>::iterator i;
	for (i = skill_list->begin(); i != skill_list->end(); ++i)
	{
		if ((*i)->IsExecutableInBattle())
			battle->push_back(*i);
		if ((*i)->IsExecutableInField())
			field->push_back(*i);
		all->push_back(*i);
	}
}


void SkillsWindow::Draw() {
	MenuWindow::Draw();

	//Draw option boxes
	_char_select.Draw();
	_skills_categories.Draw();
	if (_active_box == SKILL_ACTIVE_NONE)
		_UpdateSkillList();
	_skills_list.Draw();
	_skill_cost_list.Draw();
}

////////////////////////////////////////////////////////////////////////////////
// EquipWindow Class
////////////////////////////////////////////////////////////////////////////////

EquipWindow::EquipWindow() :
	_active_box(EQUIP_ACTIVE_NONE)
{
	// Start in equip mode by default
	_remove_mode = false;
	// Initialize option boxes
	_InitCharSelect();
	_InitEquipmentSelect();
	_InitEquipmentList();
}



EquipWindow::~EquipWindow() {
}


void EquipWindow::SetRemoveMode(bool remove_mode) {
	_remove_mode = remove_mode;
}



void EquipWindow::Activate(bool new_status) {

	//Activate window and first option box...or deactivate both
	if (new_status) {
		_active_box = EQUIP_ACTIVE_CHAR;
		_char_select.SetCursorState(VIDEO_CURSOR_STATE_VISIBLE);
	}
	else {
		_active_box = EQUIP_ACTIVE_NONE;
		_char_select.SetCursorState(VIDEO_CURSOR_STATE_HIDDEN);
	}
}



void EquipWindow::_InitEquipmentList() {
	// Set up the inventory option box
// 	_equip_list.SetCellSize(180.0f, 30.0f);

	_equip_list.SetPosition(500.0f, 170.0f);
	_equip_list.SetDimensions(400.0f, 360.0f, 1, 255, 1, 6);
	_equip_list.SetTextStyle(TextStyle("text20"));

	_equip_list.SetCursorOffset(-52.0f, -20.0f);
	_equip_list.SetHorizontalWrapMode(VIDEO_WRAP_MODE_SHIFTED);
	_equip_list.SetVerticalWrapMode(VIDEO_WRAP_MODE_STRAIGHT);
	_equip_list.SetOptionAlignment(VIDEO_X_LEFT, VIDEO_Y_CENTER);
	// Update the equipment list
	_UpdateEquipList();
	if (_equip_list.GetNumberOptions() > 0) {
		_equip_list.SetSelection(0);
	}
	// Initially hide the cursor
	_equip_list.SetCursorState(VIDEO_CURSOR_STATE_HIDDEN);
}



void EquipWindow::_InitCharSelect() {
	//character selection set up
	vector<ustring> options;
	uint32 size = GlobalManager->GetActiveParty()->GetPartySize();

	_char_select.SetPosition(72.0f, 109.0f);
	_char_select.SetDimensions(360.0f, 432.0f, 1, 4, 1, 4);
	_char_select.SetCursorOffset(-50.0f, -6.0f);
	_char_select.SetTextStyle(TextStyle("text20"));
	_char_select.SetHorizontalWrapMode(VIDEO_WRAP_MODE_SHIFTED);
	_char_select.SetVerticalWrapMode(VIDEO_WRAP_MODE_STRAIGHT);
	_char_select.SetOptionAlignment(VIDEO_X_LEFT, VIDEO_Y_CENTER);

	//Use blank strings....won't be seen anyway
	for (uint32 i = 0; i < size; i++) {
		options.push_back(MakeUnicodeString(" "));
	}

	//Set options, selection and cursor state
	_char_select.SetOptions(options);
	_char_select.SetSelection(0);
	_char_select.SetCursorState(VIDEO_CURSOR_STATE_HIDDEN);

} // void EquipWindow::InitCharSelect()



void EquipWindow::_InitEquipmentSelect() {
	//Set params
	_equip_select.SetPosition(680.0f, 145.0f);
	_equip_select.SetDimensions(105.0f, 350.0f, 1, EQUIP_CATEGORY_SIZE, 1, EQUIP_CATEGORY_SIZE);
	_equip_select.SetTextStyle(TextStyle("text20"));

	_equip_select.SetCursorOffset(-132.0f, -20.0f);
	_equip_select.SetHorizontalWrapMode(VIDEO_WRAP_MODE_SHIFTED);
	_equip_select.SetVerticalWrapMode(VIDEO_WRAP_MODE_STRAIGHT);
	_equip_select.SetOptionAlignment(VIDEO_X_LEFT, VIDEO_Y_CENTER);

	//Set options and default selection

	_equip_select.SetCursorState(VIDEO_CURSOR_STATE_HIDDEN);
	_UpdateEquipList();
	_equip_select.SetSelection(EQUIP_WEAPON);
} // void EquipWindow::_InitEquipmentSelect()



void EquipWindow::Update() {
	// Points to the active option box
	OptionBox *active_option = NULL;

	//choose correct menu
	switch (_active_box) {
		case EQUIP_ACTIVE_CHAR:
			active_option = &_char_select;
			break;
		case EQUIP_ACTIVE_SELECT:
			active_option = &_equip_select;
			break;
		case EQUIP_ACTIVE_LIST:
			active_option = &_equip_list;
			break;
	}

	// Handle the appropriate input events
	if (InputManager->ConfirmPress())
	{
		active_option->InputConfirm();
	}
	else if (InputManager->CancelPress())
	{
		active_option->InputCancel();
	}
	else if (InputManager->LeftPress())
	{
		active_option->InputLeft();
	}
	else if (InputManager->RightPress())
	{
		active_option->InputRight();
	}
	else if (InputManager->UpPress())
	{
		active_option->InputUp();
	}
	else if (InputManager->DownPress())
	{
		active_option->InputDown();
	}

	uint32 event = active_option->GetEvent();
	active_option->Update();
	switch (_active_box) {
	//Choose character
	case EQUIP_ACTIVE_CHAR:
		if (event == VIDEO_OPTION_CONFIRM) {
			_active_box = EQUIP_ACTIVE_SELECT;
			_char_select.SetCursorState(VIDEO_CURSOR_STATE_BLINKING);
			_equip_select.SetCursorState(VIDEO_CURSOR_STATE_VISIBLE);
			MenuMode::CurrentInstance()->_menu_sounds["confirm"].Play();
		}
		else if (event == VIDEO_OPTION_CANCEL) {
			Activate(false);
			MenuMode::CurrentInstance()->_menu_sounds["cancel"].Play();
		}
		break;

	//Choose equipment to replace
	case EQUIP_ACTIVE_SELECT:
		if (event == VIDEO_OPTION_CONFIRM) {
			_active_box = EQUIP_ACTIVE_LIST;
			_UpdateEquipList();
			// If in remove mode just remove the item and do not go to replace it
			if(_remove_mode == true) {
				GlobalCharacter* ch = dynamic_cast<GlobalCharacter*>(GlobalManager->GetActiveParty()->GetActorAtIndex(_char_select.GetSelection()));

				switch(_equip_select.GetSelection()) {
				case EQUIP_WEAPON:
				{
					if(ch->GetWeaponEquipped() != NULL) {
						GlobalManager->AddToInventory(ch->EquipWeapon(NULL));
						MenuMode::CurrentInstance()->_menu_sounds["confirm"].Play();
					} else {
						MenuMode::CurrentInstance()->_menu_sounds["cancel"].Play();
					}	
					break;}
				case EQUIP_HEADGEAR:
				{	
					if(ch->GetHeadArmorEquipped() != NULL) {
						GlobalManager->AddToInventory(ch->EquipHeadArmor(NULL));
						MenuMode::CurrentInstance()->_menu_sounds["confirm"].Play();
					} else {
						MenuMode::CurrentInstance()->_menu_sounds["cancel"].Play();
					}	
					break;}
				case EQUIP_BODYARMOR:
				{	
					if(ch->GetTorsoArmorEquipped() != NULL) {
						GlobalManager->AddToInventory(ch->EquipTorsoArmor(NULL));
						MenuMode::CurrentInstance()->_menu_sounds["confirm"].Play();
					} else {
						MenuMode::CurrentInstance()->_menu_sounds["cancel"].Play();
					}	
					break;}
				case EQUIP_OFFHAND:
				{	
					if(ch->GetArmArmorEquipped() != NULL) {
						GlobalManager->AddToInventory(ch->EquipArmArmor(NULL));
						MenuMode::CurrentInstance()->_menu_sounds["confirm"].Play();
					} else {
						MenuMode::CurrentInstance()->_menu_sounds["cancel"].Play();
					}	
					break;}
				case EQUIP_LEGGINGS:
				{	
					if(ch->GetLegArmorEquipped() != NULL) {
						GlobalManager->AddToInventory(ch->EquipLegArmor(NULL));
						MenuMode::CurrentInstance()->_menu_sounds["confirm"].Play();
					} else {
						MenuMode::CurrentInstance()->_menu_sounds["cancel"].Play();
					}
					break;}	
				}
				_active_box = EQUIP_ACTIVE_SELECT;	
			}
			else if (_equip_list.GetNumberOptions() > 0) {
				_equip_select.SetCursorState(VIDEO_CURSOR_STATE_HIDDEN);
				_equip_list.SetSelection(0);
				_equip_list.SetCursorState(VIDEO_CURSOR_STATE_VISIBLE);
				MenuMode::CurrentInstance()->_menu_sounds["confirm"].Play();
			}
			else {
				_active_box = EQUIP_ACTIVE_SELECT;
				MenuMode::CurrentInstance()->_menu_sounds["cancel"].Play();
			}
		}	
		else if (event == VIDEO_OPTION_CANCEL) {
			_active_box = EQUIP_ACTIVE_CHAR;
			_char_select.SetCursorState(VIDEO_CURSOR_STATE_VISIBLE);
			_equip_select.SetCursorState(VIDEO_CURSOR_STATE_HIDDEN);
			MenuMode::CurrentInstance()->_menu_sounds["cancel"].Play();
		}
		break;

	//Choose replacement
	case EQUIP_ACTIVE_LIST:
		if (event == VIDEO_OPTION_CONFIRM) {
			GlobalCharacter* ch = dynamic_cast<GlobalCharacter*>(GlobalManager->GetActiveParty()->GetActorAtIndex(_char_select.GetSelection()));
			uint32 id_num;

			switch ( _equip_select.GetSelection() ) {
			case EQUIP_WEAPON:
			{	GlobalWeapon* wpn = GlobalManager->GetInventoryWeapons()->at(_equip_list.GetSelection());
				if (wpn->GetUsableBy() & ch->GetID()) {
					id_num = wpn->GetID();
					GlobalManager->AddToInventory(ch->EquipWeapon((GlobalWeapon*)GlobalManager->RetrieveFromInventory(id_num)));
				}
				else {
					MenuMode::CurrentInstance()->_menu_sounds["cancel"].Play();
				}
				break;}

			case EQUIP_HEADGEAR:
			{	GlobalArmor* hlm = GlobalManager->GetInventoryHeadArmor()->at(_equip_list.GetSelection());
				if (hlm->GetUsableBy() & ch->GetID()) {
					id_num = hlm->GetID();
					GlobalManager->AddToInventory(ch->EquipHeadArmor((GlobalArmor*)GlobalManager->RetrieveFromInventory(id_num)));
				}
				else {
					MenuMode::CurrentInstance()->_menu_sounds["cancel"].Play();
				}
				break;}

			case EQUIP_BODYARMOR:
			{	GlobalArmor* arm = GlobalManager->GetInventoryTorsoArmor()->at(_equip_list.GetSelection());
				if (arm->GetUsableBy() & ch->GetID()) {
					id_num = arm->GetID();
					GlobalManager->AddToInventory(ch->EquipTorsoArmor((GlobalArmor*)GlobalManager->RetrieveFromInventory(id_num)));
				}
				else {
					MenuMode::CurrentInstance()->_menu_sounds["cancel"].Play();
				}
				break;}

			case EQUIP_OFFHAND:
			{	GlobalArmor* shld = GlobalManager->GetInventoryArmArmor()->at(_equip_list.GetSelection());
				if (shld->GetUsableBy() & ch->GetID()) {
					id_num = shld->GetID();
					GlobalManager->AddToInventory(ch->EquipArmArmor((GlobalArmor*)GlobalManager->RetrieveFromInventory(id_num)));
				}
				else {
					MenuMode::CurrentInstance()->_menu_sounds["cancel"].Play();
				}
				break;}

			case EQUIP_LEGGINGS:
			{	GlobalArmor* lgs = GlobalManager->GetInventoryLegArmor()->at(_equip_list.GetSelection());
				if (lgs->GetUsableBy() & ch->GetID()) {
					id_num = lgs->GetID();
					GlobalManager->AddToInventory(ch->EquipLegArmor((GlobalArmor*)GlobalManager->RetrieveFromInventory(id_num)));
				}
				else {
					MenuMode::CurrentInstance()->_menu_sounds["cancel"].Play();
				}
				break;}

			default:
				cout << "MENU ERROR: _equip_select.GetSelection value is invalid: " << _equip_select.GetSelection() << endl;
				break;
			} // switch _equip_select.GetSelection()

			_active_box = EQUIP_ACTIVE_SELECT;
			_equip_list.SetCursorState(VIDEO_CURSOR_STATE_HIDDEN);
			_equip_select.SetCursorState(VIDEO_CURSOR_STATE_VISIBLE);
			MenuMode::CurrentInstance()->_menu_sounds["confirm"].Play();
		} // if VIDEO_OPTION_CONFIRM
		else if (event == VIDEO_OPTION_CANCEL) {
			_active_box = EQUIP_ACTIVE_SELECT;
			MenuMode::CurrentInstance()->_menu_sounds["cancel"].Play();
			_equip_list.SetCursorState(VIDEO_CURSOR_STATE_HIDDEN);
			_equip_select.SetCursorState(VIDEO_CURSOR_STATE_VISIBLE);
		} // else if VIDEO_OPTION_CANCEL
		break;
	} // switch _active_box

	_UpdateEquipList();
} // void EquipWindow::Update()



void EquipWindow::_UpdateEquipList() {
	GlobalCharacter* ch = dynamic_cast<GlobalCharacter*>(GlobalManager->GetActiveParty()->GetActorAtIndex(_char_select.GetSelection()));
	std::vector<ustring> options;

	if (_active_box == EQUIP_ACTIVE_LIST) {
		uint32 gearsize = 0;
//		vector<hoa_global::GlobalWeapon*> weapons;
//		vector<hoa_global::GlobalArmor*> armor;

		switch (_equip_select.GetSelection()) {
			case EQUIP_WEAPON:
				gearsize = GlobalManager->GetInventoryWeapons()->size();

				for (uint32 j = 0; j < gearsize; j++) {
					options.push_back(GlobalManager->GetInventoryWeapons()->at(j)->GetName());
				}

				break;

			case EQUIP_HEADGEAR:
				gearsize = GlobalManager->GetInventoryHeadArmor()->size();

				for (uint32 j = 0; j < gearsize; j++) {
					options.push_back(GlobalManager->GetInventoryHeadArmor()->at(j)->GetName());
				}

				break;

			case EQUIP_BODYARMOR:
				gearsize = GlobalManager->GetInventoryTorsoArmor()->size();

				for (uint32 j = 0; j < gearsize; j++) {
					options.push_back(GlobalManager->GetInventoryTorsoArmor()->at(j)->GetName());
				}

				break;

			case EQUIP_OFFHAND:
				gearsize = GlobalManager->GetInventoryArmArmor()->size();

				for (uint32 j = 0; j < gearsize; j++) {
					options.push_back(GlobalManager->GetInventoryArmArmor()->at(j)->GetName());
				}

				break;

			case EQUIP_LEGGINGS:
				gearsize = GlobalManager->GetInventoryLegArmor()->size();

				for (uint32 j = 0; j < gearsize; j++) {
					options.push_back(GlobalManager->GetInventoryLegArmor()->at(j)->GetName());
				}

				break;
		} // switch
// 		_equip_list.SetSize(1, gearsize);
		_equip_list.SetOptions(options);
	} // if EQUIP_ACTIVE_LIST

	else {
		// First, update the IMAGES of the equipped items
		_equip_images.clear();
		StillImage i;
		
		// TODO: Simplify into single function
		if(ch->GetWeaponEquipped() != NULL) {
			i.Load(ch->GetWeaponEquipped()->GetIconImage().GetFilename(), 60, 60);
			_equip_images.push_back(i);
		} else {
			i.Load("img/icons/weapons/no_weapon.png", 60, 60);
			_equip_images.push_back(i);
		}
		
		if(ch->GetHeadArmorEquipped() != NULL) {
			i.Load(ch->GetHeadArmorEquipped()->GetIconImage().GetFilename(), 60, 60);
			_equip_images.push_back(i);
		} else {
			i.Load("img/icons/armor/no_armor.png", 60, 60);
			_equip_images.push_back(i);
		}
		
		if(ch->GetTorsoArmorEquipped() != NULL) {
			i.Load(ch->GetTorsoArmorEquipped()->GetIconImage().GetFilename(), 60, 60);
			_equip_images.push_back(i);
		} else {
			i.Load("img/icons/armor/no_armor.png", 60, 60);
			_equip_images.push_back(i);
		}
		
		if(ch->GetArmArmorEquipped() != NULL) {
			i.Load(ch->GetArmArmorEquipped()->GetIconImage().GetFilename(), 60, 60);
			_equip_images.push_back(i);
		} else {
			i.Load("img/icons/armor/no_armor.png", 60, 60);
			_equip_images.push_back(i); 
		}
		
		if(ch->GetLegArmorEquipped() != NULL) {
			i.Load(ch->GetLegArmorEquipped()->GetIconImage().GetFilename(), 60, 60);
			_equip_images.push_back(i);
		} else {
			i.Load("img/icons/armor/no_armor.png", 60, 60);
			_equip_images.push_back(i); 
		}
		// Now, update the NAMES of the equipped items
		
		if(ch->GetWeaponEquipped() != NULL) {
			options.push_back(ch->GetWeaponEquipped()->GetName());
		} else {
			options.push_back(MakeUnicodeString(" "));
		}
		
		if(ch->GetHeadArmorEquipped() != NULL) {
			options.push_back(ch->GetHeadArmorEquipped()->GetName());
		} else {
			options.push_back(MakeUnicodeString(" "));
		}
		
		if(ch->GetTorsoArmorEquipped() != NULL) {
			options.push_back(ch->GetTorsoArmorEquipped()->GetName());
		} else {
			options.push_back(MakeUnicodeString(" "));
		}
		
		if(ch->GetArmArmorEquipped() != NULL) {
			options.push_back(ch->GetArmArmorEquipped()->GetName());
		} else {
			options.push_back(MakeUnicodeString(" "));
		}
		
		if(ch->GetLegArmorEquipped() != NULL) {
			options.push_back(ch->GetLegArmorEquipped()->GetName());
		} else {
			options.push_back(MakeUnicodeString(" "));
		}

// 		_equip_select.SetSize(1, 5);
		_equip_select.SetOptions(options);
	}

} // void EquipWindow::UpdateEquipList()



void EquipWindow::Draw() {
	MenuWindow::Draw();
	_UpdateEquipList();

	//Draw option boxes
	_char_select.Draw();

	if (_active_box == EQUIP_ACTIVE_LIST) {
		_equip_list.Draw();
		VideoManager->Move(660.0f, 135.0f);
		VideoManager->SetDrawFlags(VIDEO_X_CENTER, VIDEO_Y_CENTER, 0);
		switch (_equip_select.GetSelection()) {
			case EQUIP_WEAPON:
				VideoManager->Text()->Draw(UTranslate("Weapons"));
				break;
			case EQUIP_HEADGEAR:
				VideoManager->Text()->Draw(UTranslate("Headgear"));
				break;
			case EQUIP_BODYARMOR:
				VideoManager->Text()->Draw(UTranslate("Body Armor"));
				break;
			case EQUIP_OFFHAND:
				VideoManager->Text()->Draw(UTranslate("Offhand"));
				break;
			case EQUIP_LEGGINGS:
				VideoManager->Text()->Draw(UTranslate("Leggings"));
				break;
		}
	}
	else {
		_equip_select.Draw();

		//FIX ME: Use XML tags for formatting option boxes
		VideoManager->SetDrawFlags(VIDEO_X_LEFT, VIDEO_Y_TOP, 0);
		VideoManager->Move(450.0f, 170.0f);
		VideoManager->Text()->Draw(UTranslate("Weapon"));
		VideoManager->MoveRelative(0.0f, 70.0f);
		VideoManager->Text()->Draw(UTranslate("Headgear"));
		VideoManager->MoveRelative(0.0f, 70.0f);
		VideoManager->Text()->Draw(UTranslate("Body Armor"));
		VideoManager->MoveRelative(0.0f, 70.0f);
		VideoManager->Text()->Draw(UTranslate("Offhand"));
		VideoManager->MoveRelative(0.0f, 70.0f);
		VideoManager->Text()->Draw(UTranslate("Leggings"));

		VideoManager->MoveRelative(150.0f, -370.0f);

		for (uint32 i = 0; i < _equip_images.size(); i++) {
			VideoManager->MoveRelative(0.0f, 70.0f);
			_equip_images[i].Draw();
		}
	}

} // void EquipWindow::Draw()


FormationWindow::FormationWindow() : _active_box(FORM_ACTIVE_NONE) {
	_InitCharSelect();
}


FormationWindow::~FormationWindow() {
}


void FormationWindow::_InitCharSelect() {
	//character selection set up
	std::vector<ustring> options;
	uint32 size = GlobalManager->GetActiveParty()->GetPartySize();

	_char_select.SetPosition(72.0f, 109.0f);
	_char_select.SetDimensions(360.0f, 432.0f, 1, 4, 1, 4);
	_char_select.SetCursorOffset(-50.0f, -6.0f);
	_char_select.SetTextStyle(TextStyle("text20"));
	_char_select.SetHorizontalWrapMode(VIDEO_WRAP_MODE_SHIFTED);
	_char_select.SetVerticalWrapMode(VIDEO_WRAP_MODE_STRAIGHT);
	_char_select.SetOptionAlignment(VIDEO_X_LEFT, VIDEO_Y_CENTER);

	_second_char_select.SetPosition(72.0f, 109.0f);
	_second_char_select.SetDimensions(360.0f, 432.0f, 1, 4, 1, 4);
	_second_char_select.SetCursorOffset(-50.0f, -6.0f);
	_second_char_select.SetTextStyle(TextStyle("text20"));
	_second_char_select.SetHorizontalWrapMode(VIDEO_WRAP_MODE_SHIFTED);
	_second_char_select.SetVerticalWrapMode(VIDEO_WRAP_MODE_STRAIGHT);
	_second_char_select.SetOptionAlignment(VIDEO_X_LEFT, VIDEO_Y_CENTER);


	// Use blank string so cursor can point somewhere
	for (uint32 i = 0; i < size; i++) {
		options.push_back(MakeUnicodeString(" "));
	}

	_char_select.SetOptions(options);
	_char_select.SetSelection(0);
	_char_select.SetCursorState(VIDEO_CURSOR_STATE_HIDDEN);

	_second_char_select.SetOptions(options);
	_second_char_select.SetSelection(0);
	_second_char_select.SetCursorState(VIDEO_CURSOR_STATE_HIDDEN);

}


void FormationWindow::Update() {
	// Points to the active option box
	OptionBox *active_option = NULL;

	//choose correct menu
	switch (_active_box) {
		case FORM_ACTIVE_CHAR:
			active_option = &_char_select;
			break;
		case FORM_ACTIVE_SECOND:
			active_option = &_second_char_select;
			break;
	}

	// Handle the appropriate input events
	if (InputManager->ConfirmPress())
	{
		active_option->InputConfirm();
	}
	else if (InputManager->CancelPress())
	{
		active_option->InputCancel();
	}
	else if (InputManager->LeftPress())
	{
		active_option->InputLeft();
	}
	else if (InputManager->RightPress())
	{
		active_option->InputRight();
	}
	else if (InputManager->UpPress())
	{
		active_option->InputUp();
	}
	else if (InputManager->DownPress())
	{
		active_option->InputDown();
	}

	uint32 event = active_option->GetEvent();
	active_option->Update();

	switch (_active_box) {
		case FORM_ACTIVE_CHAR:
			if (event == VIDEO_OPTION_CONFIRM) {
				_active_box = FORM_ACTIVE_SECOND;
				_char_select.SetCursorState(VIDEO_CURSOR_STATE_BLINKING);
				_second_char_select.SetCursorState(VIDEO_CURSOR_STATE_VISIBLE);
				MenuMode::CurrentInstance()->_menu_sounds["confirm"].Play();
			}
			else if (event == VIDEO_OPTION_CANCEL) {
				Activate(false);
				MenuMode::CurrentInstance()->_menu_sounds["cancel"].Play();
			}
			break;

		case FORM_ACTIVE_SECOND:
			if (event == VIDEO_OPTION_CONFIRM) {
				// TODO: Implement Character Switch
				_active_box = FORM_ACTIVE_CHAR;
				_char_select.SetCursorState(VIDEO_CURSOR_STATE_VISIBLE);
				_second_char_select.SetCursorState(VIDEO_CURSOR_STATE_HIDDEN);
			}
			else if (event == VIDEO_OPTION_CANCEL) {
				_active_box = FORM_ACTIVE_CHAR;
				_char_select.SetCursorState(VIDEO_CURSOR_STATE_VISIBLE);
				_second_char_select.SetCursorState(VIDEO_CURSOR_STATE_HIDDEN);
				MenuMode::CurrentInstance()->_menu_sounds["cancel"].Play();
			}
			break;
	} // switch
	_char_select.Update();
}


void FormationWindow::Draw() {
	MenuWindow::Draw();
	_char_select.Draw();
	_second_char_select.Draw();
}


void FormationWindow::Activate(bool new_status) {
	if (new_status) {
		_active_box = FORM_ACTIVE_CHAR;
		_char_select.SetCursorState(VIDEO_CURSOR_STATE_VISIBLE);
	}
	else {
		_active_box = FORM_ACTIVE_NONE;
		_char_select.SetCursorState(VIDEO_CURSOR_STATE_HIDDEN);
		_second_char_select.SetCursorState(VIDEO_CURSOR_STATE_HIDDEN);
	}
}


} // namespace private_menu


MessageWindow::MessageWindow(const ustring &message, float w, float h) :
	_message(message)
{
	float start_x = (1024 - w) / 2;
	float start_y = (768 - h) / 2;

	MenuWindow::Create(w, h);
	MenuWindow::SetPosition(start_x, start_y);
	MenuWindow::Show();

	_textbox.SetPosition(30, 5);
	_textbox.SetDimensions(w, h);
	_textbox.SetTextStyle(TextStyle("text22"));
	_textbox.SetDisplayMode(VIDEO_TEXT_INSTANT);
	_textbox.SetTextAlignment(VIDEO_X_LEFT, VIDEO_Y_CENTER);
	_textbox.SetDisplayText(_message);
	_textbox.SetOwner(this);
}

MessageWindow::~MessageWindow()
{
	MenuWindow::Destroy();
}

void MessageWindow::Draw()
{
	MenuWindow::Draw();
	_textbox.Draw();
}

} // namespace hoa_menu<|MERGE_RESOLUTION|>--- conflicted
+++ resolved
@@ -366,11 +366,7 @@
 							item->DecrementCount();
 							// Go back to inventory list after 
 						}
-<<<<<<< HEAD
-						// If they are anymore items in the category then go back to itrem select
-=======
 						// If they are anymore items in the category then go back to item select
->>>>>>> 367c2b94
 						if(_inventory_items.GetNumberOptions() > 0) {
 								_active_box =ITEM_ACTIVE_LIST;
 								_inventory_items.SetCursorState(VIDEO_CURSOR_STATE_VISIBLE);
